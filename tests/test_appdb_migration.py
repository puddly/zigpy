--- conflicted
+++ resolved
@@ -506,10 +506,7 @@
     # But the device's `last_seen` will still update properly when it's actually set
     app = await make_app(test_db_v5)
     assert isinstance(app.get_device(nwk=0xBD4D).last_seen, float)
-<<<<<<< HEAD
-    await app.shutdown()
-=======
-    await app.pre_shutdown()
+    await app.shutdown()
 
 
 def test_db_version_is_latest_schema_version():
@@ -521,5 +518,4 @@
 
     app = await make_app(test_db_v8)
     assert int(app.get_device(nwk=0xE01E).last_seen) == 1651119830
-    await app.pre_shutdown()
->>>>>>> 8fefb7c8
+    await app.hutdown()