--- conflicted
+++ resolved
@@ -1,27 +1,8 @@
-<<<<<<< HEAD
-<<<<<<< HEAD
-<<<<<<< HEAD
-# Test depdencies
-=======
-# Test depdencies.
->>>>>>> fdcacc4 (Move lint to GitHub Actions (#530))
-=======
-# Test depdencies
->>>>>>> 6433a86 (Use GitHub Actions for  builds (#532))
-=======
 # Test dependencies
->>>>>>> 5ed16720
 
 asynctest
 coveralls
 pytest
 pytest-aiohttp
 pytest-cov
-<<<<<<< HEAD
-<<<<<<< HEAD
-pytest-timeout
-=======
->>>>>>> fdcacc4 (Move lint to GitHub Actions (#530))
-=======
-pytest-timeout
->>>>>>> 6433a86 (Use GitHub Actions for  builds (#532))+pytest-timeout