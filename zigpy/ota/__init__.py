"""OTA support for Zigbee devices."""

from __future__ import annotations

import pathlib
import asyncio
import dataclasses
import logging
import sys
import typing

from zigpy.config import (
    CONF_OTA_ADVANCED_DIR,
    CONF_OTA_ALLOW_ADVANCED_DIR,
    CONF_OTA_ENABLED,
    CONF_OTA_IKEA,
    CONF_OTA_INOVELLI,
    CONF_OTA_LEDVANCE,
    CONF_OTA_PROVIDER_MANUF_IDS,
    CONF_OTA_PROVIDER_URL,
    CONF_OTA_DISABLE_PROVIDERS,
    CONF_OTA_REMOTE_PROVIDERS,
    CONF_OTA_SALUS,
    CONF_OTA_PROVIDERS,
    CONF_OTA_EXTRA_PROVIDERS,
    CONF_OTA_SONOFF,
    CONF_OTA_THIRDREALITY,
    CONF_OTA_Z2M_LOCAL_INDEX,
    CONF_OTA_Z2M_REMOTE_INDEX,
)
from zigpy.ota.image import BaseOTAImage
import zigpy.ota.providers
import zigpy.types as t
import zigpy.util
from zigpy.zcl import foundation
from zigpy.zcl.clusters.general import Ota

if sys.version_info[:2] < (3, 11):
    from async_timeout import timeout as asyncio_timeout  # pragma: no cover
else:
    from asyncio import timeout as asyncio_timeout  # pragma: no cover

if typing.TYPE_CHECKING:
    import zigpy.application

    query_next_image = Ota.ServerCommandDefs.query_next_image.schema

_LOGGER = logging.getLogger(__name__)

OTA_FETCH_TIMEOUT = 20
MAX_DEVICES_CHECKING_IN_PER_BROADCAST = 15


@dataclasses.dataclass(frozen=True)
class OtaImageWithMetadata(t.BaseDataclassMixin):
    metadata: zigpy.ota.providers.BaseOtaImageMetadata
    firmware: BaseOTAImage | None

    @property
    def version(self) -> int:
        return self.metadata.file_version

    @property
    def _min_hardware_version(self) -> int | None:
        if self.metadata.min_hardware_version is not None:
            return self.metadata.min_hardware_version
        elif (
            self.firmware is not None
            and self.firmware.header.minimum_hardware_version is not None
        ):
            return self.firmware.header.minimum_hardware_version
        else:
            return None

    @property
    def _max_hardware_version(self) -> int | None:
        if self.metadata.max_hardware_version is not None:
            return self.metadata.max_hardware_version
        elif (
            self.firmware is not None
            and self.firmware.header.maximum_hardware_version is not None
        ):
            return self.firmware.header.maximum_hardware_version
        else:
            return None

    @property
    def _manufacturer_id(self) -> int | None:
        if self.metadata.manufacturer_id is not None:
            return self.metadata.manufacturer_id
        elif self.firmware is not None:
            return self.firmware.header.manufacturer_id
        else:
            return None

    @property
    def _image_type(self) -> int | None:
        if self.metadata.image_type is not None:
            return self.metadata.image_type
        elif self.firmware is not None:
            return self.firmware.header.image_type
        else:
            return None

    @property
    def specificity(self) -> int:
        """Return a numerical representation of the metadata specificity.
        Higher specificity is preferred to lower when picking a final OTA image.
        """

        total = 0

        if self.metadata.manufacturer_names:
            total += 1000

        if self.metadata.model_names:
            total += 1000

        if self._image_type is not None:
            total += 100

        if self._manufacturer_id is not None:
            total += 100

        if self.metadata.min_current_file_version is not None:
            total += 10

        if self.metadata.max_current_file_version is not None:
            total += 10

        if self._min_hardware_version is not None:
            total += 1

        if self._max_hardware_version is not None:
            total += 1

        # Boost the specificity
        if self.metadata.specificity is not None:
            total += self.metadata.specificity

        return total

    def check_compatibility(
        self,
        device: zigpy.device.Device,
        query_cmd: query_next_image,
    ) -> bool:
        """Check if an OTA image and its metadata is compatible with a device."""
        if self.metadata.file_version <= query_cmd.current_file_version:
            return False

        if (
            self._manufacturer_id is not None
            and self._manufacturer_id != query_cmd.manufacturer_code
        ):
            return False

        if self._image_type is not None and self._image_type != query_cmd.image_type:
            return False

        if self.metadata.model_names and device.model not in self.metadata.model_names:
            return False

        if (
            self.metadata.manufacturer_names
            and device.manufacturer not in self.metadata.manufacturer_names
        ):
            return False

        if (
            self.metadata.min_current_file_version is not None
            and query_cmd.current_file_version < self.metadata.min_current_file_version
        ):
            return False

        if (
            self.metadata.max_current_file_version is not None
            and query_cmd.current_file_version > self.metadata.max_current_file_version
        ):
            return False

        if self._min_hardware_version is not None and (
            query_cmd.hardware_version is None
            or query_cmd.hardware_version < self._min_hardware_version
        ):
            return False

        if self._max_hardware_version is not None and (
            query_cmd.hardware_version is None
            or query_cmd.hardware_version > self._max_hardware_version
        ):
            return False

        return True

    async def fetch(self) -> OtaImageWithMetadata:
        firmware = await self.metadata.fetch()

        return self.replace(
            metadata=self.metadata,
            firmware=firmware,
        )


class OTA:
    """OTA Manager."""

    def __init__(
        self,
        config: dict[str, typing.Any],
        application: zigpy.application.ControllerApplication,
    ) -> None:
        self._config = config
        self._application = application

        self._providers: list[zigpy.ota.providers.BaseOtaProvider] = []
        self._image_cache: dict[
            zigpy.ota.providers.BaseOtaImageMetadata, OtaImageWithMetadata
        ] = {}

        self._broadcast_loop_task = None

        if config[CONF_OTA_ENABLED]:
            self._register_providers(self._config)

    async def broadcast_loop(self, initial_delay: float, interval: float) -> None:
        """Periodically broadcast an image notification to get devices to check in."""

        await asyncio.sleep(initial_delay)

        while True:
            _LOGGER.debug("Broadcasting OTA notification")

            try:
                await self.broadcast_notify()
            except Exception:  # noqa: BLE001
                _LOGGER.debug("OTA broadcast failed", exc_info=True)

            await asyncio.sleep(interval)

    def start_periodic_broadcasts(self, initial_delay: float, interval: float) -> None:
        """Start the periodic OTA broadcasts."""
        self._broadcast_loop_task = asyncio.create_task(
            self.broadcast_loop(
                initial_delay=initial_delay,
                interval=interval,
            )
        )

    def stop_periodic_broadcasts(self) -> None:
        """Stop the periodic OTA broadcasts."""
        if self._broadcast_loop_task is not None:
            self._broadcast_loop_task.cancel()
            self._broadcast_loop_task = None

    def _register_providers(self, config: dict[str, typing.Any]) -> None:
<<<<<<< HEAD
        # Config gets a little complicated when you mix deprecated config and the new
        # providers config. We treat every option as an "intent" and merge configs in
        # the end.
        with_providers: list[zigpy.ota.providers.BaseOtaProvider] = [
            *config[CONF_OTA_PROVIDERS],
            *config[CONF_OTA_EXTRA_PROVIDERS],
        ]
        without_providers: set[type[zigpy.ota.providers.BaseOtaProvider]] = set(
            config[CONF_OTA_DISABLE_PROVIDERS]
        )
=======
        if config[CONF_OTA_ALLOW_ADVANCED_DIR]:
            self.register_provider(
                zigpy.ota.providers.AdvancedFileProvider(config[CONF_OTA_ADVANCED_DIR])
            )

        if config[CONF_OTA_IKEA]:
            self.register_provider(zigpy.ota.providers.Tradfri())

        if config[CONF_OTA_INOVELLI]:
            self.register_provider(zigpy.ota.providers.Inovelli())
>>>>>>> 37f4ee65

        def register_deprecated_provider(
            enabled: bool | str | None,
            provider: type[zigpy.ota.providers.BaseOtaProvider],
            config: dict[str, typing.Any] | None = None,
        ) -> None:
            if isinstance(enabled, str) and not config:
                config = {"url": enabled}
                enabled = True

            if not config:
                config = {}

            if enabled is True:
                with_providers.append(provider(**config))
            elif enabled is False:
                without_providers.add(provider)
            else:
                pass

        register_deprecated_provider(
            enabled=config.get(CONF_OTA_IKEA),
            provider=zigpy.ota.providers.Trådfri,
        )
        register_deprecated_provider(
            enabled=config.get(CONF_OTA_INOVELLI),
            provider=zigpy.ota.providers.Inovelli,
        )
        register_deprecated_provider(
            enabled=config.get(CONF_OTA_LEDVANCE),
            provider=zigpy.ota.providers.Ledvance,
        )
        register_deprecated_provider(
            enabled=config.get(CONF_OTA_SALUS),
            provider=zigpy.ota.providers.Salus,
        )
        register_deprecated_provider(
            enabled=config.get(CONF_OTA_SONOFF),
            provider=zigpy.ota.providers.Sonoff,
        )
        register_deprecated_provider(
            enabled=config.get(CONF_OTA_THIRDREALITY),
            provider=zigpy.ota.providers.ThirdReality,
        )
        register_deprecated_provider(
            enabled=config.get(CONF_OTA_Z2M_REMOTE_INDEX),
            provider=zigpy.ota.providers.RemoteZ2MProvider,
        )
        register_deprecated_provider(
            enabled=config.get(CONF_OTA_ALLOW_ADVANCED_DIR),
            provider=zigpy.ota.providers.AdvancedFileProvider,
            config={"path": config.get(CONF_OTA_ADVANCED_DIR)},
        )
        register_deprecated_provider(
            enabled=isinstance(config.get(CONF_OTA_Z2M_LOCAL_INDEX), pathlib.Path),
            provider=zigpy.ota.providers.LocalZ2MProvider,
            config={"index_file": config.get(CONF_OTA_Z2M_LOCAL_INDEX)},
        )

        for provider_config in config.get(CONF_OTA_REMOTE_PROVIDERS, []):
            register_deprecated_provider(
                enabled=True,
                provider=zigpy.ota.providers.RemoteZigpyProvider,
                config={
                    "url": provider_config[CONF_OTA_PROVIDER_URL],
                    "manufacturer_ids": provider_config[CONF_OTA_PROVIDER_MANUF_IDS],
                },
            )

        replaced_providers: list[zigpy.ota.providers.BaseOtaProvider] = []

        for provider in with_providers:
            if type(provider) in without_providers:
                continue

            if provider.override_previous:
                replaced_providers = [
                    p for p in replaced_providers if type(p) != type(provider)
                ]

            replaced_providers.append(provider)

        for provider in replaced_providers:
            self.register_provider(provider)

    def register_provider(self, provider: zigpy.ota.providers.BaseOtaProvider) -> None:
        """Register a new OTA provider."""
        _LOGGER.debug("Registering new OTA provider: %s", provider)
        self._providers.append(provider)

    @zigpy.util.combine_concurrent_calls
    async def _load_provider_index(
        self, provider: zigpy.ota.providers.BaseOtaProvider
    ) -> list[zigpy.ota.providers.BaseOtaImageMetadata]:
        """Load the index of a provider."""

        async with asyncio_timeout(OTA_FETCH_TIMEOUT):
            return await provider.load_index()

    @zigpy.util.combine_concurrent_calls
    async def _fetch_image(
        self, image: OtaImageWithMetadata
    ) -> list[OtaImageWithMetadata]:
        """Load the index of a provider."""

        async with asyncio_timeout(OTA_FETCH_TIMEOUT):
            return await image.fetch()

    async def get_ota_image(
        self,
        device: zigpy.device.Device,
        query_cmd: query_next_image,
    ) -> OtaImageWithMetadata | None:
        # Only consider providers that are compatible with the device
        compatible_providers = [
            p for p in self._providers if p.compatible_with_device(device)
        ]

        # Load the index of every provider
        for provider in compatible_providers:
            try:
                index = await self._load_provider_index(provider)
            except Exception as exc:  # noqa: BLE001
                _LOGGER.debug("Failed to load provider %s", provider, exc_info=exc)
                continue

            if index is None:
                _LOGGER.debug(
                    "Provider %s was recently contacted, using cached response",
                    provider,
                )
                continue

            _LOGGER.debug("Loaded %d images from provider: %s", len(index), provider)

            # Cache its images. If the concurrent call's result was shared, the first
            # caller will cache these images
            for meta in index:
                if meta not in self._image_cache:
                    self._image_cache[meta] = OtaImageWithMetadata(
                        metadata=meta, firmware=None
                    )

        # Find all superficially compatible images. Note that if an image's contents
        # are unknown and its metadata does not describe hardware compatibility, we will
        # still download in the next step to double check, in case the file itself does.
        pre_candidates = {
            img.metadata: img
            for img in self._image_cache.values()
            if img.check_compatibility(device, query_cmd)
        }

        undownloaded_images = [
            img for img in pre_candidates.values() if img.firmware is None
        ]

        # Fetch all the candidates that are missing from the cache
        results = await asyncio.gather(
            *(self._fetch_image(img) for img in undownloaded_images),
            return_exceptions=True,
        )

        for img, result in zip(undownloaded_images, results):
            if isinstance(result, BaseException):
                _LOGGER.debug(
                    "Failed to download image, ignoring: %s", img, exc_info=result
                )
                pre_candidates.pop(img.metadata, None)
                continue

            # `img` is the metadata without downloaded firmware: `result` is the same
            # image with downloaded firmware
            img = result

            # Cache the image if it isn't already cached
            if self._image_cache[img.metadata].firmware is None:
                _LOGGER.debug("Caching image %s", img)
                self._image_cache[img.metadata] = img

            pre_candidates[img.metadata] = img

        # Now we have all of the necessary metadata to fully vet the candidates and
        # pick the best image
        highest_version = (-1, -1)
        highest_version_images: list[OtaImageWithMetadata] = []

        for img in pre_candidates.values():
            if img.check_compatibility(device, query_cmd):
                assert img.firmware is not None
                key = (img.firmware.header.file_version, img.specificity)

                if key < highest_version:
                    continue
                elif key > highest_version:
                    highest_version_images = []
                    highest_version = key

                highest_version_images.append(img)

        if not highest_version_images:
            # If no image is actually compatible with the device (i.e. the metadata is
            # incomplete and after an image download we exclude the file), we are done
            _LOGGER.debug(
                "No new firmware is compatible with the device or the device is already"
                " fully up-to-date"
            )
            return None

        # If there are multiple candidates with the same specificity and version but
        # having different contents, bail out
        first_fw = highest_version_images[0].firmware

        if any(img.firmware != first_fw for img in highest_version_images[1:]):
            _LOGGER.warning(
                "Multiple compatible OTA images for device %s exist, not picking",
                device,
            )
            return None

        _LOGGER.debug("Picking firmware %s", highest_version_images[0])

        return highest_version_images[0]

    async def broadcast_notify(
        self,
        broadcast_address: t.BroadcastAddress = t.BroadcastAddress.ALL_DEVICES,
        jitter: int | None = None,
    ) -> None:
        tsn = self._application.get_sequence()

        command = Ota.ClientCommandDefs.image_notify

        # To avoid flooding huge networks, set the jitter such that we will probably
        # have a fixed number of devices checking in at once. All devices should
        # eventually check in, just not every time.
        if jitter is None:
            num_devices = len(self._application.devices)
            jitter = 100 * min(
                max(0, MAX_DEVICES_CHECKING_IN_PER_BROADCAST / max(1, num_devices)), 1
            )

        hdr, request = Ota._create_request(
            self=None,
            general=False,
            command_id=command.id,
            schema=command.schema,
            tsn=tsn,
            disable_default_response=True,
            direction=foundation.Direction.Server_to_Client,
            args=(),
            kwargs={
                "payload_type": Ota.ImageNotifyCommand.PayloadType.QueryJitter,
                "query_jitter": jitter,
            },
        )

        # Broadcast
        await self._application.send_packet(
            t.ZigbeePacket(
                src=t.AddrModeAddress(
                    addr_mode=t.AddrMode.NWK,
                    address=self._application.state.node_info.nwk,
                ),
                src_ep=1,
                dst=t.AddrModeAddress(
                    addr_mode=t.AddrMode.Broadcast,
                    address=broadcast_address,
                ),
                dst_ep=0xFF,
                tsn=tsn,
                profile_id=zigpy.profiles.zha.PROFILE_ID,
                cluster_id=Ota.cluster_id,
                data=t.SerializableBytes(hdr.serialize() + request.serialize()),
                tx_options=t.TransmitOptions.NONE,
                radius=30,
            )
        )<|MERGE_RESOLUTION|>--- conflicted
+++ resolved
@@ -2,27 +2,27 @@
 
 from __future__ import annotations
 
-import pathlib
 import asyncio
 import dataclasses
 import logging
+import pathlib
 import sys
 import typing
 
 from zigpy.config import (
     CONF_OTA_ADVANCED_DIR,
     CONF_OTA_ALLOW_ADVANCED_DIR,
+    CONF_OTA_DISABLE_PROVIDERS,
     CONF_OTA_ENABLED,
+    CONF_OTA_EXTRA_PROVIDERS,
     CONF_OTA_IKEA,
     CONF_OTA_INOVELLI,
     CONF_OTA_LEDVANCE,
     CONF_OTA_PROVIDER_MANUF_IDS,
     CONF_OTA_PROVIDER_URL,
-    CONF_OTA_DISABLE_PROVIDERS,
+    CONF_OTA_PROVIDERS,
     CONF_OTA_REMOTE_PROVIDERS,
     CONF_OTA_SALUS,
-    CONF_OTA_PROVIDERS,
-    CONF_OTA_EXTRA_PROVIDERS,
     CONF_OTA_SONOFF,
     CONF_OTA_THIRDREALITY,
     CONF_OTA_Z2M_LOCAL_INDEX,
@@ -254,7 +254,6 @@
             self._broadcast_loop_task = None
 
     def _register_providers(self, config: dict[str, typing.Any]) -> None:
-<<<<<<< HEAD
         # Config gets a little complicated when you mix deprecated config and the new
         # providers config. We treat every option as an "intent" and merge configs in
         # the end.
@@ -265,18 +264,6 @@
         without_providers: set[type[zigpy.ota.providers.BaseOtaProvider]] = set(
             config[CONF_OTA_DISABLE_PROVIDERS]
         )
-=======
-        if config[CONF_OTA_ALLOW_ADVANCED_DIR]:
-            self.register_provider(
-                zigpy.ota.providers.AdvancedFileProvider(config[CONF_OTA_ADVANCED_DIR])
-            )
-
-        if config[CONF_OTA_IKEA]:
-            self.register_provider(zigpy.ota.providers.Tradfri())
-
-        if config[CONF_OTA_INOVELLI]:
-            self.register_provider(zigpy.ota.providers.Inovelli())
->>>>>>> 37f4ee65
 
         def register_deprecated_provider(
             enabled: bool | str | None,
@@ -299,7 +286,7 @@
 
         register_deprecated_provider(
             enabled=config.get(CONF_OTA_IKEA),
-            provider=zigpy.ota.providers.Trådfri,
+            provider=zigpy.ota.providers.Tradfri,
         )
         register_deprecated_provider(
             enabled=config.get(CONF_OTA_INOVELLI),
@@ -354,7 +341,7 @@
 
             if provider.override_previous:
                 replaced_providers = [
-                    p for p in replaced_providers if type(p) != type(provider)
+                    p for p in replaced_providers if type(p) is not type(provider)
                 ]
 
             replaced_providers.append(provider)
