--- conflicted
+++ resolved
@@ -1,11 +1,6 @@
 import enum
 import struct
-<<<<<<< HEAD
-import typing
-from typing import Callable, TypeVar
-=======
 from typing import Callable, Tuple, TypeVar
->>>>>>> 9728f663
 
 CALLABLE_T = TypeVar("CALLABLE_T", bound=Callable)  # pylint: disable=invalid-name
 
@@ -381,7 +376,7 @@
         return b"".join([self._item_type(i).serialize() for i in self])
 
     @classmethod
-    def deserialize(cls, data: bytes) -> typing.Tuple["LVList", bytes]:
+    def deserialize(cls, data: bytes) -> Tuple["LVList", bytes]:
         assert cls._item_type is not None
 
         lst = cls()
@@ -430,7 +425,7 @@
         )
 
     @classmethod
-    def deserialize(cls, data: bytes) -> typing.Tuple["LVList", bytes]:
+    def deserialize(cls, data: bytes) -> Tuple["LVList", bytes]:
         assert cls._item_type is not None
         length, data = cls._length_type.deserialize(data)
         r = cls()
@@ -477,7 +472,7 @@
         return b"".join([self._item_type(i).serialize() for i in self])
 
     @classmethod
-    def deserialize(cls, data: bytes) -> typing.Tuple["FixedList", bytes]:
+    def deserialize(cls, data: bytes) -> Tuple["FixedList", bytes]:
         assert cls._item_type is not None
         r = cls()
         for i in range(cls._length):
