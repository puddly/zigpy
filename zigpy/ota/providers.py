"""OTA Firmware providers."""
from __future__ import annotations

import asyncio
import datetime
import hashlib
import dataclasses
import io
import json
import logging
import pathlib
import re
import ssl
import tarfile
import typing
import urllib.parse

import aiohttp
import attrs
import jsonschema

from zigpy.ota.image import BaseOTAImage, parse_ota_image
import zigpy.types as t
import zigpy.util

LOGGER = logging.getLogger(__name__)

OTA_PROVIDER_TYPES: dict[str, type[BaseOtaProvider]] = {}


def register_provider(provider: type[BaseOtaProvider]) -> type[BaseOtaProvider]:
    """Register a new OTA provider."""
    OTA_PROVIDER_TYPES[provider.NAME] = provider
    return provider


@attrs.define(frozen=True, kw_only=True)
class BaseOtaImageMetadata(t.BaseDataclassMixin):
    file_version: int
    manufacturer_id: int | None = None
    image_type: int | None = None

    checksum: str | None = None
    file_size: int | None = None

    manufacturer_names: tuple[str] = ()
    model_names: tuple[str] = ()

    changelog: str | None = None
    release_notes: str | None = None

    min_hardware_version: int | None = None
    max_hardware_version: int | None = None
    min_current_file_version: int | None = None
    max_current_file_version: int | None = None
    specificity: int | None = None

    source: str = "Unknown"

    async def _fetch(self) -> bytes:
        raise NotImplementedError()

    async def fetch(self) -> BaseOTAImage:
        data = await self._fetch()

        if self.file_size is not None and len(data) != self.file_size:
            raise ValueError(
                f"Image size is invalid: expected {self.file_size} bytes,"
                f" got {len(data)} bytes"
            )

        if self.checksum is not None:
            algorithm, checksum = self.checksum.split(":")
            hasher = hashlib.new(algorithm)
            await asyncio.get_running_loop().run_in_executor(None, hasher.update, data)

            if hasher.hexdigest() != checksum:
                raise ValueError(
                    f"Image checksum is invalid: expected {checksum},"
                    f" got {hasher.hexdigest()}"
                )

        image, _ = parse_ota_image(data)
        return image


@attrs.define(frozen=True, kw_only=True)
class RemoteOtaImageMetadata(BaseOtaImageMetadata):
    url: str

    # If a provider uses a self-signed certificate, it can override this
    ssl_ctx: ssl.SSLContext | None = None

    async def _fetch(self) -> bytes:
        async with aiohttp.ClientSession(raise_for_status=True) as req:
            async with req.get(self.url, ssl=self.ssl_ctx) as rsp:
                return await rsp.read()


@attrs.define(frozen=True, kw_only=True)
class LocalOtaImageMetadata(BaseOtaImageMetadata):
    path: pathlib.Path

    async def _fetch(self) -> bytes:
        loop = asyncio.get_running_loop()
        return await loop.run_in_executor(None, self.path.read_bytes)


@attrs.define(frozen=True, kw_only=True)
class SalusRemoteOtaImageMetadata(RemoteOtaImageMetadata):
    async def _fetch(self) -> bytes:
        data = await super()._fetch()

        loop = asyncio.get_running_loop()
        return await loop.run_in_executor(None, self._extract_ota_from_tar, data)

    def _extract_ota_from_tar(self, data: bytes) -> bytes:
        files = {}

        with tarfile.open(fileobj=io.BytesIO(data)) as tar:
            for tarinfo in tar:
                if tarinfo.isfile():
                    f = tar.extractfile(tarinfo)
                    assert f is not None

                    files[tarinfo.name] = f.read()

        # Each archive contains a `networkinfo.json` file and an OTA file
        networkinfo_json = json.loads(files["networkinfo.json"])
        upgrade = networkinfo_json["upgrade"][0]
        ota_contents = files[upgrade["filename"]]

        # Pick the first file, there will only be one for Zigbee devices
        if hashlib.md5(ota_contents).hexdigest().upper() != upgrade["checksum"]:
            raise ValueError("Embedded OTA file has invalid MD5 checksum")

        return ota_contents


@attrs.define(frozen=True, kw_only=True)
class IkeaRemoteOtaImageMetadata(RemoteOtaImageMetadata):
    ssl_ctx = dataclasses.field(default_factory=lambda: Trådfri.SSL_CTX)

class BaseOtaProvider:
    NAME: str
    MANUFACTURER_IDS: list[int] = []
    INDEX_EXPIRATION_TIME = datetime.timedelta(hours=24)

<<<<<<< HEAD
    def __init__(
        self,
        url: str | bool | None = None,
        manufacturer_ids: list[int] | None = None,
        *,
        override_previous: bool = False,
    ) -> None:
        self._url = self.DEFAULT_URL if url in (True, None) else url
=======
    def __init__(self):
>>>>>>> 92e9746d
        self._index_last_updated = datetime.datetime.fromtimestamp(
            0, tz=datetime.timezone.utc
        )

        if manufacturer_ids is not None:
            self.manufacturer_ids = manufacturer_ids
        else:
            self.manufacturer_ids = self.MANUFACTURER_IDS[:]

        self.override_previous = override_previous

    def compatible_with_device(self, device: zigpy.device.Device) -> bool:
        if not self.manufacturer_ids:
            return True

        return device.manufacturer_id in self.manufacturer_ids

    async def load_index(self) -> list[BaseOtaImageMetadata] | None:
        now = datetime.datetime.now(datetime.timezone.utc)

        # Don't hammer the OTA indexes too frequently
        if now - self._index_last_updated < self.INDEX_EXPIRATION_TIME:
            return

        try:
            async with aiohttp.ClientSession(
                headers={"accept": "application/json"},
                raise_for_status=True,
            ) as session:
                return [meta async for meta in self._load_index(session)]
        finally:
            self._index_last_updated = now

    async def _load_index(
        self, session: aiohttp.ClientSession
    ) -> typing.AsyncIterator[BaseOtaImageMetadata]:
        if typing.TYPE_CHECKING:
            yield

        raise NotImplementedError

    def __eq__(self, other: object) -> bool:
        if not isinstance(other, type(self)):
            return NotImplemented

        return (
            self._url == other._url
            and self.manufacturer_ids == other.manufacturer_ids
        )

    # We don't want the above `__eq__` to change object hashing semantics
    __hash__ = object.__hash__


@register_provider
class Trådfri(BaseOtaProvider):
    NAME = "ikea"
    MANUFACTURER_IDS = [4476]

    # `openssl s_client -connect fw.ota.homesmart.ikea.com:443 -showcerts`
    SSL_CTX: ssl.SSLContext = ssl.create_default_context()
    SSL_CTX.load_verify_locations(
        cadata="""\
-----BEGIN CERTIFICATE-----
MIICGDCCAZ+gAwIBAgIUdfH0KDnENv/dEcxH8iVqGGGDqrowCgYIKoZIzj0EAwMw
SzELMAkGA1UEBhMCU0UxGjAYBgNVBAoMEUlLRUEgb2YgU3dlZGVuIEFCMSAwHgYD
VQQDDBdJS0VBIEhvbWUgc21hcnQgUm9vdCBDQTAgFw0yMTA1MjYxOTAxMDlaGA8y
MDcxMDUxNDE5MDEwOFowSzELMAkGA1UEBhMCU0UxGjAYBgNVBAoMEUlLRUEgb2Yg
U3dlZGVuIEFCMSAwHgYDVQQDDBdJS0VBIEhvbWUgc21hcnQgUm9vdCBDQTB2MBAG
ByqGSM49AgEGBSuBBAAiA2IABIDRUvKGFMUu2zIhTdgfrfNcPULwMlc0TGSrDLBA
oTr0SMMV4044CRZQbl81N4qiuHGhFzCnXapZogkiVuFu7ZqSslsFuELFjc6ZxBjk
Kmud+pQM6QQdsKTE/cS06dA+P6NCMEAwDwYDVR0TAQH/BAUwAwEB/zAdBgNVHQ4E
FgQUcdlEnfX0MyZA4zAdY6CLOye9wfwwDgYDVR0PAQH/BAQDAgGGMAoGCCqGSM49
BAMDA2cAMGQCMG6mFIeB2GCFch3r0Gre4xRH+f5pn/bwLr9yGKywpeWvnUPsQ1KW
ckMLyxbeNPXdQQIwQc2YZDq/Mz0mOkoheTUWiZxK2a5bk0Uz1XuGshXmQvEg5TGy
2kVHW/Mz9/xwpy4u
-----END CERTIFICATE-----"""
    )

    JSON_SCHEMA = {
        "type": "array",
        "items": {
            "oneOf": [
                {
                    "type": "object",
                    "properties": {
                        "fw_image_type": {"type": "integer"},
                        "fw_type": {"type": "integer"},
                        "fw_sha3_256": {"type": "string", "pattern": "^[a-f0-9]{64}$"},
                        "fw_binary_url": {"type": "string", "format": "uri"},
                    },
                    "required": [
                        "fw_image_type",
                        "fw_type",
                        "fw_sha3_256",
                        "fw_binary_url",
                    ],
                },
                {
                    "type": "object",
                    "properties": {
                        "fw_update_prio": {"type": "integer"},
                        "fw_filesize": {"type": "integer"},
                        "fw_type": {"type": "integer"},
                        "fw_hotfix_version": {"type": "integer"},
                        "fw_major_version": {"type": "integer"},
                        "fw_binary_checksum": {
                            "type": "string",
                            "pattern": "^[a-f0-9]{128}$",
                        },
                        "fw_minor_version": {"type": "integer"},
                        "fw_sha3_256": {"type": "string", "pattern": "^[a-f0-9]{64}$"},
                        "fw_binary_url": {"type": "string", "format": "uri"},
                    },
                    "required": [
                        "fw_update_prio",
                        "fw_filesize",
                        "fw_type",
                        "fw_hotfix_version",
                        "fw_major_version",
                        "fw_binary_checksum",
                        "fw_minor_version",
                        "fw_sha3_256",
                        "fw_binary_url",
                    ],
                },
            ]
        },
    }

    async def _load_index(
        self, session: aiohttp.ClientSession
    ) -> typing.AsyncIterator[BaseOtaImageMetadata]:
        async with session.get(
            "https://fw.ota.homesmart.ikea.com/DIRIGERA/version_info.json",
            ssl=self.SSL_CTX,
        ) as rsp:
            # IKEA does not always respond with an appropriate Content-Type but the
            # response is always JSON
            fw_lst = await rsp.json(content_type=None)

        jsonschema.validate(fw_lst, self.JSON_SCHEMA)

        for fw in fw_lst:
            # Skip the gateway image
            if "fw_image_type" not in fw:
                continue

            file_version_match = re.match(r".*_v(?P<v>\d+)_.*", fw["fw_binary_url"])

            if file_version_match is None:
                LOGGER.warning("Could not parse IKEA OTA JSON: %r", fw)
                continue

            yield IkeaRemoteOtaImageMetadata(  # type: ignore[call-arg]
                file_version=int(file_version_match.group("v"), 10),
                manufacturer_id=self.MANUFACTURER_IDS[0],
                image_type=fw["fw_image_type"],
                checksum="sha3-256:" + fw["fw_sha3_256"],
                url=fw["fw_binary_url"],
                source="IKEA",
            )


@register_provider
class Ledvance(BaseOtaProvider):
    NAME = "ledvance"
    # This isn't static but no more than these two have ever existed
    MANUFACTURER_IDS = [4489, 4364]

    JSON_SCHEMA = {
        "type": "object",
        "properties": {
            "firmwares": {
                "type": "array",
                "items": {
                    "type": "object",
                    "properties": {
                        "blob": {"type": ["null", "string"]},
                        "identity": {
                            "type": "object",
                            "properties": {
                                "company": {"type": "integer"},
                                "product": {"type": "integer"},
                                "version": {
                                    "type": "object",
                                    "properties": {
                                        "major": {"type": "integer"},
                                        "minor": {"type": "integer"},
                                        "build": {"type": "integer"},
                                        "revision": {"type": "integer"},
                                    },
                                    "required": ["major", "minor", "build", "revision"],
                                },
                            },
                            "required": ["company", "product", "version"],
                        },
                        "releaseNotes": {"type": "string"},
                        "shA256": {"type": "string", "pattern": "^[a-f0-9]{64}$"},
                        "name": {"type": "string"},
                        "productName": {"type": "string"},
                        "fullName": {"type": "string"},
                        "extension": {"type": "string"},
                        "released": {"type": "string", "format": "date-time"},
                        "salesRegion": {"type": ["string", "null"]},
                        "length": {"type": "integer"},
                    },
                    "required": [
                        "blob",
                        "identity",
                        "releaseNotes",
                        "shA256",
                        "name",
                        "productName",
                        "fullName",
                        "extension",
                        "released",
                        "salesRegion",
                        "length",
                    ],
                },
            }
        },
        "required": ["firmwares"],
    }

    async def _load_index(
        self, session: aiohttp.ClientSession
    ) -> typing.AsyncIterator[BaseOtaImageMetadata]:
        async with session.get(
            "https://api.update.ledvance.com/v1/zigbee/firmwares"
        ) as rsp:
            fw_lst = await rsp.json()

        jsonschema.validate(fw_lst, self.JSON_SCHEMA)

        for fw in fw_lst["firmwares"]:
            identity = fw["identity"]
            version = identity["version"]

            yield RemoteOtaImageMetadata(  # type: ignore[call-arg]
                file_version=int(fw["fullName"].split("/")[1], 16),
                manufacturer_id=identity["company"],
                image_type=identity["product"],
                checksum="sha256:" + fw["shA256"],
                file_size=fw["length"],
                model_names=(fw["productName"],),
                url=(
                    "https://api.update.ledvance.com/v1/zigbee/firmwares/download?"
                    + urllib.parse.urlencode(
                        {
                            "Company": identity["company"],
                            "Product": identity["product"],
                            "Version": (
                                f"{version['major']}.{version['minor']}"
                                f".{version['build']}.{version['revision']}"
                            ),
                        }
                    )
                ),
                release_notes=fw["releaseNotes"],
                source="Ledvance",
            )


class Salus(BaseOtaProvider):
    MANUFACTURER_IDS = [4216, 43981]

    JSON_SCHEMA = {
        "type": "object",
        "properties": {
            "versions": {
                "type": "array",
                "items": {
                    "type": "object",
                    "properties": {
                        "model": {"type": "string"},
                        "version": {
                            "type": "string",
                            "pattern": "^(|[0-9A-F]{8}|[0-9A-F]{12})$",
                        },
                        "url": {"type": "string", "format": "uri"},
                    },
                    "required": ["model", "version", "url"],
                },
            }
        },
        "required": ["versions"],
    }

    async def _load_index(
        self, session: aiohttp.ClientSession
    ) -> typing.AsyncIterator[BaseOtaImageMetadata]:
        async with session.get(
            "https://eu.salusconnect.io/demo/default/status/firmware"
        ) as rsp:
            fw_lst = await rsp.json()

        jsonschema.validate(fw_lst, self.JSON_SCHEMA)

        for fw in fw_lst["versions"]:
            # A plain text file is present in the firmware list, ignore it
            if fw["version"] == "":
                continue

            # Not every firmware is actually Zigbee but since they filter by model name
            # there is little chance an invalid one will ever be matched
            yield SalusRemoteOtaImageMetadata(  # type: ignore[call-arg]
                file_version=int(fw["version"], 16),
                model_names=(fw["model"],),
                # Upgrade HTTP to HTTPS, the server supports it
                url=fw["url"].replace("http://", "https://", 1),
                source="SALUS",
            )


@register_provider
class Sonoff(BaseOtaProvider):
    NAME = "sonoff"
    MANUFACTURER_IDS = [4742]

    JSON_SCHEMA = {
        "type": "array",
        "items": {
            "type": "object",
            "properties": {
                "fw_binary_url": {"type": "string", "format": "uri"},
                "fw_file_version": {"type": "integer"},
                "fw_filesize": {"type": "integer"},
                "fw_image_type": {"type": "integer"},
                "fw_manufacturer_id": {"type": "integer"},
                "model_id": {"type": "string"},
            },
            "required": [
                "fw_binary_url",
                "fw_file_version",
                "fw_filesize",
                "fw_image_type",
                "fw_manufacturer_id",
                "model_id",
            ],
        },
    }

    async def _load_index(
        self, session: aiohttp.ClientSession
    ) -> typing.AsyncIterator[BaseOtaImageMetadata]:
        async with session.get(
            "https://zigbee-ota.sonoff.tech/releases/upgrade.json"
        ) as rsp:
            fw_lst = await rsp.json()

        jsonschema.validate(fw_lst, self.JSON_SCHEMA)

        for fw in fw_lst:
            yield RemoteOtaImageMetadata(  # type: ignore[call-arg]
                file_version=fw["fw_file_version"],
                manufacturer_id=fw["fw_manufacturer_id"],
                image_type=fw["fw_image_type"],
                file_size=fw["fw_filesize"],
                url=fw["fw_binary_url"],
                model_names=(fw["model_id"],),
                source="Sonoff",
            )


@register_provider
class Inovelli(BaseOtaProvider):
    NAME = "inovelli"
    MANUFACTURER_IDS = [4655]

    JSON_SCHEMA = {
        "type": "object",
        "patternProperties": {
            "^[A-Z0-9_-]+$": {
                "type": "array",
                "items": {
                    "type": "object",
                    "properties": {
                        "version": {
                            "type": "string",
                            "pattern": "^(?:[0-9A-F]{8}|[0-9]+)$",
                        },
                        "channel": {"type": "string"},
                        "firmware": {"type": "string", "format": "uri"},
                        "manufacturer_id": {"type": "integer"},
                        "image_type": {"type": "integer"},
                    },
                    "required": [
                        "version",
                        "channel",
                        "firmware",
                        "manufacturer_id",
                        "image_type",
                    ],
                },
            }
        },
    }

    async def _load_index(
        self, session: aiohttp.ClientSession
    ) -> typing.AsyncIterator[BaseOtaImageMetadata]:
        async with session.get(
            "https://files.inovelli.com/firmware/firmware-zha-v2.json"
        ) as rsp:
            fw_lst = await rsp.json()

        jsonschema.validate(fw_lst, self.JSON_SCHEMA)

        for model, firmwares in fw_lst.items():
            for fw in firmwares:
                version = int(fw["version"], 16)

                if version > 0x0000000B:
                    # Only the first firmware was in hex, all others are decimal
                    version = int(fw["version"])

                yield RemoteOtaImageMetadata(  # type: ignore[call-arg]
                    file_version=version,
                    manufacturer_id=fw["manufacturer_id"],
                    image_type=fw["image_type"],
                    model_names=(model,),
                    url=fw["firmware"],
                    source="Inovelli",
                )


@register_provider
class ThirdReality(BaseOtaProvider):
    NAME = "thirdreality"
    MANUFACTURER_IDS = [4659, 4877, 5127]

    JSON_SCHEMA = {
        "type": "object",
        "properties": {
            "versions": {
                "type": "array",
                "items": {
                    "type": "object",
                    "properties": {
                        "modelId": {"type": "string"},
                        "url": {"type": "string", "format": "uri"},
                        "version": {
                            "type": "string",
                            "pattern": "^\\d+\\.\\d+\\.\\d+$",
                        },
                        "imageType": {"type": "integer"},
                        "manufacturerId": {"type": "integer"},
                        "fileVersion": {"type": "integer"},
                    },
                    "required": [
                        "modelId",
                        "url",
                        "version",
                        "imageType",
                        "manufacturerId",
                        "fileVersion",
                    ],
                },
            }
        },
        "required": ["versions"],
    }

    async def _load_index(
        self, session: aiohttp.ClientSession
    ) -> typing.AsyncIterator[BaseOtaImageMetadata]:
        async with session.get("https://tr-zha.s3.amazonaws.com/firmware.json") as rsp:
            fw_lst = await rsp.json()

        jsonschema.validate(fw_lst, self.JSON_SCHEMA)

        for fw in fw_lst["versions"]:
            yield RemoteOtaImageMetadata(  # type: ignore[call-arg]
                file_version=fw["fileVersion"],
                manufacturer_id=fw["manufacturerId"],
                model_names=(fw["modelId"],),
                image_type=fw["imageType"],
                url=fw["url"],
                source="ThirdReality",
            )


<<<<<<< HEAD
class BaseZigpyProvider(BaseOtaProvider):
    JSON_SCHEMA = json_schemas.REMOTE_PROVIDER_SCHEMA

    @classmethod
    def _load_zigpy_index(cls, index: dict, *, index_root: pathlib.Path | None = None):
        jsonschema.validate(index, cls.JSON_SCHEMA)
=======
class RemoteProvider(BaseOtaProvider):
    JSON_SCHEMA = {
        "$schema": "http://json-schema.org/draft-07/schema#",
        "type": "object",
        "properties": {
            "firmwares": {
                "type": "array",
                "items": {
                    "type": "object",
                    "properties": {
                        "binary_url": {"type": "string", "format": "uri"},
                        "file_version": {"type": "integer"},
                        "file_size": {"type": "integer"},
                        "image_type": {"type": "integer"},
                        "manufacturer_names": {
                            "type": "array",
                            "items": {"type": "string"},
                        },
                        "model_names": {"type": "array", "items": {"type": "string"}},
                        "manufacturer_id": {"type": "integer"},
                        "changelog": {"type": "string"},
                        "release_notes": {"type": "string"},
                        "checksum": {
                            "type": "string",
                            "pattern": "^sha3-256:[a-f0-9]{64}$",
                        },
                        "min_hardware_version": {"type": "integer"},
                        "max_hardware_version": {"type": "integer"},
                        "min_current_file_version": {"type": "integer"},
                        "max_current_file_version": {"type": "integer"},
                        "specificity": {"type": "integer"},
                    },
                    "required": [
                        "binary_url",
                        "file_version",
                        "file_size",
                        "image_type",
                        # "manufacturer_names",
                        # "model_names",
                        "manufacturer_id",
                        # "changelog",
                        "checksum",
                        # "min_hardware_version",
                        # "max_hardware_version",
                        # "min_current_file_version",
                        # "max_current_file_version",
                        # "release_notes",
                        # "specificity",
                    ],
                },
            }
        },
        "required": ["firmwares"],
    }

    def __init__(self, url: str, manufacturer_ids: list[int] | None = None):
        super().__init__()
        self.url = url
        self.manufacturer_ids = manufacturer_ids
>>>>>>> 92e9746d

        for fw in index["firmwares"]:
            shared_kwargs = {
                "file_version": fw["file_version"],
                "manufacturer_id": fw["manufacturer_id"],
                "image_type": fw["image_type"],
                "manufacturer_names": tuple(fw.get("manufacturer_names", [])),
                "model_names": tuple(fw.get("model_names", [])),
                "checksum": fw["checksum"],
                "file_size": fw["file_size"],
                "min_hardware_version": fw.get("min_hardware_version"),
                "max_hardware_version": fw.get("max_hardware_version"),
                "min_current_file_version": fw.get("min_current_file_version"),
                "max_current_file_version": fw.get("max_current_file_version"),
                "changelog": fw.get("changelog"),
                "release_notes": fw.get("release_notes"),
                "specificity": fw.get("specificity"),
                "source": "",  # Set in a subclass
            }

            if "path" in fw and index_root is not None:
                yield LocalOtaImageMetadata(**shared_kwargs, path=index_root / fw["path"])  # type: ignore[call-arg]
            else:
                yield RemoteOtaImageMetadata(**shared_kwargs, url=fw["binary_url"])  # type: ignore[call-arg]


@register_provider
class LocalZigpyProvider(BaseZigpyProvider):
    NAME = "zigpy_local"

    def __init__(self, index_file: pathlib.Path, manufacturer_ids: list[int] | None = None):
        super().__init__(url=None, manufacturer_ids=manufacturer_ids)
        self.index_file = index_file

    async def _load_index(
        self, session: aiohttp.ClientSession
    ) -> typing.AsyncIterator[BaseOtaImageMetadata]:
<<<<<<< HEAD
        index_text = await asyncio.get_running_loop().run_in_executor(
            None, self.index_file.read_text
        )
        index = json.loads(index_text)
=======
        async with session.get(self.url) as rsp:
            index = await rsp.json()

        jsonschema.validate(index, self.JSON_SCHEMA)

        for fw in index["firmwares"]:
            meta = RemoteOtaImageMetadata(  # type: ignore[call-arg]
                file_version=fw["file_version"],
                manufacturer_id=fw["manufacturer_id"],
                image_type=fw["image_type"],
                manufacturer_names=tuple(fw.get("manufacturer_names", [])),
                model_names=tuple(fw.get("model_names", [])),
                checksum=fw["checksum"],
                file_size=fw["file_size"],
                url=fw["binary_url"],
                min_hardware_version=fw.get("min_hardware_version"),
                max_hardware_version=fw.get("max_hardware_version"),
                min_current_file_version=fw.get("min_current_file_version"),
                max_current_file_version=fw.get("max_current_file_version"),
                changelog=fw.get("changelog"),
                release_notes=fw.get("release_notes"),
                specificity=fw.get("specificity"),
                source=f"Remote provider ({self.url})",
            )
>>>>>>> 92e9746d

        for img in self._load_zigpy_index(index, index_root=self.index_file.parent):
            yield img.replace(source=f"Local zigpy provider ({self.index_file})")

    def __eq__(self, other: object) -> bool:
        return (
            super() == other
            and self.index_file == other.index_file
        )


<<<<<<< HEAD
=======
class AdvancedFileProvider(BaseOtaProvider):
    def __init__(self, image_dir: pathlib.Path):
        super().__init__()
        self.image_dir = image_dir
>>>>>>> 92e9746d

@register_provider
class RemoteZigpyProvider(BaseZigpyProvider):
    NAME = "zigpy"

    async def _load_index(
        self, session: aiohttp.ClientSession
    ) -> typing.AsyncIterator[BaseOtaImageMetadata]:
<<<<<<< HEAD
        async with session.get(self._url) as rsp:
            fw_lst = await rsp.json(content_type=None)
=======
        loop = asyncio.get_running_loop()

        paths = await loop.run_in_executor(None, self.image_dir.rglob, "*")

        async for chunk in zigpy.util.async_iterate_in_chunks(paths, chunk_size=100):
            for path in chunk:
                if not path.is_file():
                    continue

                data = await loop.run_in_executor(None, path.read_bytes)

                try:
                    image, _ = parse_ota_image(data)
                except Exception as exc:
                    LOGGER.debug("Failed to parse image %s: %r", path, exc)
                    continue

                # This protects against images being swapped out in the local filesystem
                hasher = await loop.run_in_executor(None, hashlib.sha1, data)

                yield LocalOtaImageMetadata(  # type: ignore[call-arg]
                    path=path,
                    file_version=image.header.file_version,
                    manufacturer_id=image.header.manufacturer_id,
                    image_type=image.header.image_type,
                    checksum="sha1:" + hasher.hexdigest(),
                    file_size=len(data),
                    min_hardware_version=image.header.minimum_hardware_version,
                    max_hardware_version=image.header.maximum_hardware_version,
                    source=f"Advanced file provider ({self.image_dir})",
                )
>>>>>>> 92e9746d

        jsonschema.validate(fw_lst, self.JSON_SCHEMA)

<<<<<<< HEAD
        for img in self._load_zigpy_index(fw_lst):
            yield img.replace(source=f"Remote zigpy provider ({self._url})")
=======
def _load_z2m_index(
    index: dict,
    *,
    index_root: pathlib.Path | None = None,
    ssl_ctx: ssl.SSLContext | None = None,
) -> typing.Iterator[LocalOtaImageMetadata | RemoteOtaImageMetadata]:
    for obj in index:
        shared_kwargs = {
            "file_version": obj["fileVersion"],
            "manufacturer_id": obj["manufacturerCode"],
            "image_type": obj["imageType"],
            "checksum": "sha512:" + obj["sha512"],
            "file_size": obj["fileSize"],
            "manufacturer_names": tuple(obj.get("manufacturerName", [])),
            "model_names": tuple([obj["modelId"]] if "modelId" in obj else []),
            "min_current_file_version": obj.get("minFileVersion"),
            "max_current_file_version": obj.get("maxFileVersion"),
            "source": "",  # Set in a subclass
        }

        if "path" in obj and index_root is not None:
            yield LocalOtaImageMetadata(**shared_kwargs, path=index_root / obj["path"])  # type: ignore[call-arg]
        else:
            yield RemoteOtaImageMetadata(**shared_kwargs, url=obj["url"], ssl_ctx=ssl_ctx)  # type: ignore[call-arg]
>>>>>>> 92e9746d


class BaseZ2MProvider(BaseOtaProvider):
    JSON_SCHEMA = {
        "type": "array",
        "items": {
            "type": "object",
            "properties": {
                "fileVersion": {"type": "integer"},
                "fileSize": {"type": "integer"},
                "manufacturerCode": {"type": "integer"},
                "imageType": {"type": "integer"},
                "sha512": {"type": "string", "pattern": "^[a-f0-9]{128}$"},
                "url": {"type": "string", "format": "uri"},
                "path": {"type": "string"},
                "minFileVersion": {"type": "integer"},
                "maxFileVersion": {"type": "integer"},
                "manufacturerName": {"type": "array", "items": {"type": "string"}},
                "modelId": {"type": "string"},
            },
            "required": [
                "fileVersion",
                "fileSize",
                "manufacturerCode",
                "imageType",
                "sha512",
                "url",
            ],
        },
    }

    @classmethod
    def _load_z2m_index(cls, index: dict, *, index_root: pathlib.Path | None = None):
        jsonschema.validate(index, cls.JSON_SCHEMA)

        for fw in index:
            shared_kwargs = {
                "file_version": fw["fileVersion"],
                "manufacturer_id": fw["manufacturerCode"],
                "image_type": fw["imageType"],
                "checksum": "sha512:" + fw["sha512"],
                "file_size": fw["fileSize"],
                "manufacturer_names": tuple(fw.get("manufacturerName", [])),
                "model_names": tuple([fw["modelId"]] if "modelId" in fw else []),
                "min_current_file_version": fw.get("minFileVersion"),
                "max_current_file_version": fw.get("maxFileVersion"),
                "source": "",  # Set in a subclass
            }

            if "path" in fw and index_root is not None:
                yield LocalOtaImageMetadata(**shared_kwargs, path=index_root / fw["path"])  # type: ignore[call-arg]
            else:
                yield RemoteOtaImageMetadata(**shared_kwargs, url=fw["url"])  # type: ignore[call-arg]


@register_provider
class LocalZ2MProvider(BaseZ2MProvider):
    NAME = "z2m_local"

    def __init__(self, index_file: pathlib.Path):
        super().__init__()
        self.index_file = index_file

    async def _load_index(
        self, session: aiohttp.ClientSession
    ) -> typing.AsyncIterator[BaseOtaImageMetadata]:
        index_text = await asyncio.get_running_loop().run_in_executor(
            None, self.index_file.read_text
        )
        index = json.loads(index_text)

        for img in self._load_z2m_index(index, index_root=self.index_file.parent):
            yield img.replace(source=f"Local Z2M provider ({self.index_file})")

    def __eq__(self, other: object) -> bool:
        return (
            super() == other
            and self.index_file == other.index_file
        )

@register_provider
class RemoteZ2MProvider(BaseZ2MProvider):
<<<<<<< HEAD
    NAME = "z2m"
    DEFAULT_URL = (
        "https://raw.githubusercontent.com/Koenkk/zigbee-OTA/master/index.json"
=======
    # `openssl s_client -connect otau.meethue.com:443 -showcerts`
    SSL_CTX = ssl.create_default_context()
    SSL_CTX.load_verify_locations(
        cadata="""\
-----BEGIN CERTIFICATE-----
MIIBwDCCAWagAwIBAgIJAJtrMkoTxs+WMAoGCCqGSM49BAMCMDIxCzAJBgNVBAYT
Ak5MMRQwEgYDVQQKDAtQaGlsaXBzIEh1ZTENMAsGA1UEAwwEcm9vdDAgFw0xNjA4
MjUwNzU5NDNaGA8yMDY4MDEwNTA3NTk0M1owMjELMAkGA1UEBhMCTkwxFDASBgNV
BAoMC1BoaWxpcHMgSHVlMQ0wCwYDVQQDDARyb290MFkwEwYHKoZIzj0CAQYIKoZI
zj0DAQcDQgAEENC1JOl6BxJrwCb+YK655zlM57VKFSi5OHDsmlCaF/EfTGGgU08/
JUtkCyMlHUUoYBZyzCBKXqRKkrT512evEKNjMGEwHQYDVR0OBBYEFAlkFYACVzir
qTr++cWia8AKH/fOMB8GA1UdIwQYMBaAFAlkFYACVzirqTr++cWia8AKH/fOMA8G
A1UdEwEB/wQFMAMBAf8wDgYDVR0PAQH/BAQDAgGGMAoGCCqGSM49BAMCA0gAMEUC
IQDcGfyXaUl5hjr5YE8m2piXhMcDzHTNbO1RvGgz4r9IswIgFTTw/R85KyfIiW+E
clwJRVSsq8EApeFREenCkRM0EIk=
-----END CERTIFICATE-----"""
>>>>>>> 92e9746d
    )

    def __init__(self, url: str):
        super().__init__()
        self.url = url

    async def _load_index(
        self, session: aiohttp.ClientSession
    ) -> typing.AsyncIterator[BaseOtaImageMetadata]:
        async with session.get(self.url) as rsp:
            fw_lst = await rsp.json(content_type=None)

        for img in self._load_z2m_index(fw_lst):
            yield img.replace(source=f"Remote Z2M provider ({self._url})")


@register_provider
class AdvancedFileProvider(BaseOtaProvider):
    NAME = "advanced"

    def __init__(self, path: pathlib.Path, manufacturer_ids: list[int] | None = None):
        super().__init__(url=None, manufacturer_ids=manufacturer_ids)
        self.path = path

    async def _load_index(
        self, session: aiohttp.ClientSession
    ) -> typing.AsyncIterator[BaseOtaImageMetadata]:
        loop = asyncio.get_running_loop()

        for path in self.path.rglob("*"):
            if not path.is_file():
                continue

            data = await loop.run_in_executor(None, path.read_bytes)

            try:
                image, _ = parse_ota_image(data)
            except Exception as exc:
                LOGGER.debug("Failed to parse image %s: %r", path, exc)
                continue

            # This protects against images being swapped out in the local filesystem
            hasher = await loop.run_in_executor(None, hashlib.sha1, data)

            yield LocalOtaImageMetadata(  # type: ignore[call-arg]
                path=path,
                file_version=image.header.file_version,
                manufacturer_id=image.header.manufacturer_id,
                image_type=image.header.image_type,
                checksum="sha1:" + hasher.hexdigest(),
                file_size=len(data),
                min_hardware_version=image.header.minimum_hardware_version,
                max_hardware_version=image.header.maximum_hardware_version,
                source=f"Advanced file provider ({self.path})",
            )

<<<<<<< HEAD
    def __eq__(self, other: object) -> bool:
        return (
            super() == other
            and self.path == other.path
        )
=======
        for img in _load_z2m_index(fw_lst, ssl_ctx=self.SSL_CTX):
            yield img.replace(source=f"Remote Z2M provider ({self.url})")
>>>>>>> 92e9746d
<|MERGE_RESOLUTION|>--- conflicted
+++ resolved
@@ -22,6 +22,7 @@
 from zigpy.ota.image import BaseOTAImage, parse_ota_image
 import zigpy.types as t
 import zigpy.util
+from zigpy.ota import json_schemas
 
 LOGGER = logging.getLogger(__name__)
 
@@ -60,9 +61,7 @@
     async def _fetch(self) -> bytes:
         raise NotImplementedError()
 
-    async def fetch(self) -> BaseOTAImage:
-        data = await self._fetch()
-
+    async def _validate(self, data: bytes) -> None:
         if self.file_size is not None and len(data) != self.file_size:
             raise ValueError(
                 f"Image size is invalid: expected {self.file_size} bytes,"
@@ -80,6 +79,10 @@
                     f" got {hasher.hexdigest()}"
                 )
 
+    async def fetch(self) -> BaseOTAImage:
+        data = await self._fetch()
+        await self._validate(data)
+
         image, _ = parse_ota_image(data)
         return image
 
@@ -141,12 +144,52 @@
 class IkeaRemoteOtaImageMetadata(RemoteOtaImageMetadata):
     ssl_ctx = dataclasses.field(default_factory=lambda: Trådfri.SSL_CTX)
 
+    async def _fetch(self) -> bytes:
+        async with aiohttp.ClientSession(raise_for_status=True) as req:
+            # Use IKEA's self-signed certificate
+            async with req.get(self.url, ssl=Trådfri.SSL_CTX) as rsp:
+                return await rsp.read()
+
+
+@attrs.define(frozen=True, kw_only=True)
+class SignedIkeaRemoteOtaImageMetadata(IkeaRemoteOtaImageMetadata):
+    ssl_ctx = dataclasses.field(default_factory=lambda: Trådfri.SSL_CTX)
+
+    async def _validate(self, data: bytes) -> None:
+        ota_offset = int.from_bytes(data[16:20], "little")
+        ota_size = int.from_bytes(data[20:24], "little")
+        block_size = int.from_bytes(data[32:36], "little")
+        num_block_hashes = int.from_bytes(data[36:40], "little")
+
+        if (
+            not data.startswith(b"NGIS")
+            or self.file_size != ota_size
+            or 40 + 32 * num_block_hashes != ota_offset
+            or block_size * num_block_hashes < ota_size
+        ):
+            raise ValueError(f"Invalid signed container: {data[:16]!r}")
+
+        loop = asyncio.get_running_loop()
+
+        for block_num in range(num_block_hashes):
+            offset = ota_offset + block_size * block_num
+            size = block_size - max(0, offset + block_size - (ota_offset + ota_size))
+
+            block = data[offset : offset + size]
+            expected_checksum = data[40 + 32 * block_num : 40 + 32 * (block_num + 1)]
+            hasher = await loop.run_in_executor(None, hashlib.sha256, block)
+
+            if hasher.digest() != expected_checksum:
+                raise ValueError(f"Block {block_num} has invalid checksum")
+
+
 class BaseOtaProvider:
     NAME: str
     MANUFACTURER_IDS: list[int] = []
+    DEFAULT_URL: str | None = None
+    JSON_SCHEMA: dict | None = None
     INDEX_EXPIRATION_TIME = datetime.timedelta(hours=24)
 
-<<<<<<< HEAD
     def __init__(
         self,
         url: str | bool | None = None,
@@ -155,9 +198,6 @@
         override_previous: bool = False,
     ) -> None:
         self._url = self.DEFAULT_URL if url in (True, None) else url
-=======
-    def __init__(self):
->>>>>>> 92e9746d
         self._index_last_updated = datetime.datetime.fromtimestamp(
             0, tz=datetime.timezone.utc
         )
@@ -216,6 +256,8 @@
 class Trådfri(BaseOtaProvider):
     NAME = "ikea"
     MANUFACTURER_IDS = [4476]
+    DEFAULT_URL = "https://fw.ota.homesmart.ikea.com/DIRIGERA/version_info.json"
+    JSON_SCHEMA = json_schemas.TRADFRI_SCHEMA
 
     # `openssl s_client -connect fw.ota.homesmart.ikea.com:443 -showcerts`
     SSL_CTX: ssl.SSLContext = ssl.create_default_context()
@@ -237,64 +279,12 @@
 -----END CERTIFICATE-----"""
     )
 
-    JSON_SCHEMA = {
-        "type": "array",
-        "items": {
-            "oneOf": [
-                {
-                    "type": "object",
-                    "properties": {
-                        "fw_image_type": {"type": "integer"},
-                        "fw_type": {"type": "integer"},
-                        "fw_sha3_256": {"type": "string", "pattern": "^[a-f0-9]{64}$"},
-                        "fw_binary_url": {"type": "string", "format": "uri"},
-                    },
-                    "required": [
-                        "fw_image_type",
-                        "fw_type",
-                        "fw_sha3_256",
-                        "fw_binary_url",
-                    ],
-                },
-                {
-                    "type": "object",
-                    "properties": {
-                        "fw_update_prio": {"type": "integer"},
-                        "fw_filesize": {"type": "integer"},
-                        "fw_type": {"type": "integer"},
-                        "fw_hotfix_version": {"type": "integer"},
-                        "fw_major_version": {"type": "integer"},
-                        "fw_binary_checksum": {
-                            "type": "string",
-                            "pattern": "^[a-f0-9]{128}$",
-                        },
-                        "fw_minor_version": {"type": "integer"},
-                        "fw_sha3_256": {"type": "string", "pattern": "^[a-f0-9]{64}$"},
-                        "fw_binary_url": {"type": "string", "format": "uri"},
-                    },
-                    "required": [
-                        "fw_update_prio",
-                        "fw_filesize",
-                        "fw_type",
-                        "fw_hotfix_version",
-                        "fw_major_version",
-                        "fw_binary_checksum",
-                        "fw_minor_version",
-                        "fw_sha3_256",
-                        "fw_binary_url",
-                    ],
-                },
-            ]
-        },
-    }
-
-    async def _load_index(
-        self, session: aiohttp.ClientSession
-    ) -> typing.AsyncIterator[BaseOtaImageMetadata]:
-        async with session.get(
-            "https://fw.ota.homesmart.ikea.com/DIRIGERA/version_info.json",
-            ssl=self.SSL_CTX,
-        ) as rsp:
+    JSON_SCHEMA = json_schemas.TRADFRI_SCHEMA
+
+    async def _load_index(
+        self, session: aiohttp.ClientSession
+    ) -> typing.AsyncIterator[BaseOtaImageMetadata]:
+        async with session.get(self._url, ssl=self.SSL_CTX) as rsp:
             # IKEA does not always respond with an appropriate Content-Type but the
             # response is always JSON
             fw_lst = await rsp.json(content_type=None)
@@ -306,20 +296,39 @@
             if "fw_image_type" not in fw:
                 continue
 
-            file_version_match = re.match(r".*_v(?P<v>\d+)_.*", fw["fw_binary_url"])
-
-            if file_version_match is None:
-                LOGGER.warning("Could not parse IKEA OTA JSON: %r", fw)
-                continue
-
-            yield IkeaRemoteOtaImageMetadata(  # type: ignore[call-arg]
-                file_version=int(file_version_match.group("v"), 10),
-                manufacturer_id=self.MANUFACTURER_IDS[0],
-                image_type=fw["fw_image_type"],
-                checksum="sha3-256:" + fw["fw_sha3_256"],
-                url=fw["fw_binary_url"],
-                source="IKEA",
-            )
+            if "fw_sha3_256" in fw:
+                # New style IKEA
+                file_version_match = re.match(r".*_v(?P<v>\d+)_.*", fw["fw_binary_url"])
+
+                if file_version_match is None:
+                    LOGGER.warning("Could not parse IKEA OTA JSON: %r", fw)
+                    continue
+
+                yield IkeaRemoteOtaImageMetadata(  # type: ignore[call-arg]
+                    file_version=int(file_version_match.group("v"), 10),
+                    manufacturer_id=self.MANUFACTURER_IDS[0],
+                    image_type=fw["fw_image_type"],
+                    checksum="sha3-256:" + fw["fw_sha3_256"],
+                    url=fw["fw_binary_url"],
+                    source="IKEA (DIRIGERA)",
+                )
+            else:
+                # Old style IKEA
+                if fw["fw_type"] != 2:
+                    continue
+
+                yield SignedIkeaRemoteOtaImageMetadata(  # type: ignore[call-arg]
+                    file_version=(
+                        (fw["fw_file_version_MSB"] << 16)
+                        | (fw["fw_file_version_LSB"] << 0)
+                    ),
+                    manufacturer_id=fw["fw_manufacturer_id"],
+                    image_type=fw["fw_image_type"],
+                    # The file size is of the contained image, not the container!
+                    file_size=fw["fw_filesize"],
+                    url=fw["fw_binary_url"].replace("http://", "https://", 1),
+                    source="IKEA (TRÅDFRI)",
+                )
 
 
 @register_provider
@@ -327,69 +336,13 @@
     NAME = "ledvance"
     # This isn't static but no more than these two have ever existed
     MANUFACTURER_IDS = [4489, 4364]
-
-    JSON_SCHEMA = {
-        "type": "object",
-        "properties": {
-            "firmwares": {
-                "type": "array",
-                "items": {
-                    "type": "object",
-                    "properties": {
-                        "blob": {"type": ["null", "string"]},
-                        "identity": {
-                            "type": "object",
-                            "properties": {
-                                "company": {"type": "integer"},
-                                "product": {"type": "integer"},
-                                "version": {
-                                    "type": "object",
-                                    "properties": {
-                                        "major": {"type": "integer"},
-                                        "minor": {"type": "integer"},
-                                        "build": {"type": "integer"},
-                                        "revision": {"type": "integer"},
-                                    },
-                                    "required": ["major", "minor", "build", "revision"],
-                                },
-                            },
-                            "required": ["company", "product", "version"],
-                        },
-                        "releaseNotes": {"type": "string"},
-                        "shA256": {"type": "string", "pattern": "^[a-f0-9]{64}$"},
-                        "name": {"type": "string"},
-                        "productName": {"type": "string"},
-                        "fullName": {"type": "string"},
-                        "extension": {"type": "string"},
-                        "released": {"type": "string", "format": "date-time"},
-                        "salesRegion": {"type": ["string", "null"]},
-                        "length": {"type": "integer"},
-                    },
-                    "required": [
-                        "blob",
-                        "identity",
-                        "releaseNotes",
-                        "shA256",
-                        "name",
-                        "productName",
-                        "fullName",
-                        "extension",
-                        "released",
-                        "salesRegion",
-                        "length",
-                    ],
-                },
-            }
-        },
-        "required": ["firmwares"],
-    }
-
-    async def _load_index(
-        self, session: aiohttp.ClientSession
-    ) -> typing.AsyncIterator[BaseOtaImageMetadata]:
-        async with session.get(
-            "https://api.update.ledvance.com/v1/zigbee/firmwares"
-        ) as rsp:
+    DEFAULT_URL = "https://api.update.ledvance.com/v1/zigbee/firmwares"
+    JSON_SCHEMA = json_schemas.LEDVANCE_SCHEMA
+
+    async def _load_index(
+        self, session: aiohttp.ClientSession
+    ) -> typing.AsyncIterator[BaseOtaImageMetadata]:
+        async with session.get(self._url) as rsp:
             fw_lst = await rsp.json()
 
         jsonschema.validate(fw_lst, self.JSON_SCHEMA)
@@ -424,29 +377,10 @@
 
 
 class Salus(BaseOtaProvider):
+    NAME = "salus"
     MANUFACTURER_IDS = [4216, 43981]
 
-    JSON_SCHEMA = {
-        "type": "object",
-        "properties": {
-            "versions": {
-                "type": "array",
-                "items": {
-                    "type": "object",
-                    "properties": {
-                        "model": {"type": "string"},
-                        "version": {
-                            "type": "string",
-                            "pattern": "^(|[0-9A-F]{8}|[0-9A-F]{12})$",
-                        },
-                        "url": {"type": "string", "format": "uri"},
-                    },
-                    "required": ["model", "version", "url"],
-                },
-            }
-        },
-        "required": ["versions"],
-    }
+    JSON_SCHEMA = json_schemas.SALUS_SCHEMA
 
     async def _load_index(
         self, session: aiohttp.ClientSession
@@ -479,28 +413,7 @@
     NAME = "sonoff"
     MANUFACTURER_IDS = [4742]
 
-    JSON_SCHEMA = {
-        "type": "array",
-        "items": {
-            "type": "object",
-            "properties": {
-                "fw_binary_url": {"type": "string", "format": "uri"},
-                "fw_file_version": {"type": "integer"},
-                "fw_filesize": {"type": "integer"},
-                "fw_image_type": {"type": "integer"},
-                "fw_manufacturer_id": {"type": "integer"},
-                "model_id": {"type": "string"},
-            },
-            "required": [
-                "fw_binary_url",
-                "fw_file_version",
-                "fw_filesize",
-                "fw_image_type",
-                "fw_manufacturer_id",
-                "model_id",
-            ],
-        },
-    }
+    JSON_SCHEMA = json_schemas.SONOFF_SCHEMA
 
     async def _load_index(
         self, session: aiohttp.ClientSession
@@ -529,34 +442,7 @@
     NAME = "inovelli"
     MANUFACTURER_IDS = [4655]
 
-    JSON_SCHEMA = {
-        "type": "object",
-        "patternProperties": {
-            "^[A-Z0-9_-]+$": {
-                "type": "array",
-                "items": {
-                    "type": "object",
-                    "properties": {
-                        "version": {
-                            "type": "string",
-                            "pattern": "^(?:[0-9A-F]{8}|[0-9]+)$",
-                        },
-                        "channel": {"type": "string"},
-                        "firmware": {"type": "string", "format": "uri"},
-                        "manufacturer_id": {"type": "integer"},
-                        "image_type": {"type": "integer"},
-                    },
-                    "required": [
-                        "version",
-                        "channel",
-                        "firmware",
-                        "manufacturer_id",
-                        "image_type",
-                    ],
-                },
-            }
-        },
-    }
+    JSON_SCHEMA = json_schemas.INOVELLI_SCHEMA
 
     async def _load_index(
         self, session: aiohttp.ClientSession
@@ -591,37 +477,7 @@
     NAME = "thirdreality"
     MANUFACTURER_IDS = [4659, 4877, 5127]
 
-    JSON_SCHEMA = {
-        "type": "object",
-        "properties": {
-            "versions": {
-                "type": "array",
-                "items": {
-                    "type": "object",
-                    "properties": {
-                        "modelId": {"type": "string"},
-                        "url": {"type": "string", "format": "uri"},
-                        "version": {
-                            "type": "string",
-                            "pattern": "^\\d+\\.\\d+\\.\\d+$",
-                        },
-                        "imageType": {"type": "integer"},
-                        "manufacturerId": {"type": "integer"},
-                        "fileVersion": {"type": "integer"},
-                    },
-                    "required": [
-                        "modelId",
-                        "url",
-                        "version",
-                        "imageType",
-                        "manufacturerId",
-                        "fileVersion",
-                    ],
-                },
-            }
-        },
-        "required": ["versions"],
-    }
+    JSON_SCHEMA = json_schemas.THIRD_REALITY_SCHEMA
 
     async def _load_index(
         self, session: aiohttp.ClientSession
@@ -642,74 +498,12 @@
             )
 
 
-<<<<<<< HEAD
 class BaseZigpyProvider(BaseOtaProvider):
     JSON_SCHEMA = json_schemas.REMOTE_PROVIDER_SCHEMA
 
     @classmethod
     def _load_zigpy_index(cls, index: dict, *, index_root: pathlib.Path | None = None):
         jsonschema.validate(index, cls.JSON_SCHEMA)
-=======
-class RemoteProvider(BaseOtaProvider):
-    JSON_SCHEMA = {
-        "$schema": "http://json-schema.org/draft-07/schema#",
-        "type": "object",
-        "properties": {
-            "firmwares": {
-                "type": "array",
-                "items": {
-                    "type": "object",
-                    "properties": {
-                        "binary_url": {"type": "string", "format": "uri"},
-                        "file_version": {"type": "integer"},
-                        "file_size": {"type": "integer"},
-                        "image_type": {"type": "integer"},
-                        "manufacturer_names": {
-                            "type": "array",
-                            "items": {"type": "string"},
-                        },
-                        "model_names": {"type": "array", "items": {"type": "string"}},
-                        "manufacturer_id": {"type": "integer"},
-                        "changelog": {"type": "string"},
-                        "release_notes": {"type": "string"},
-                        "checksum": {
-                            "type": "string",
-                            "pattern": "^sha3-256:[a-f0-9]{64}$",
-                        },
-                        "min_hardware_version": {"type": "integer"},
-                        "max_hardware_version": {"type": "integer"},
-                        "min_current_file_version": {"type": "integer"},
-                        "max_current_file_version": {"type": "integer"},
-                        "specificity": {"type": "integer"},
-                    },
-                    "required": [
-                        "binary_url",
-                        "file_version",
-                        "file_size",
-                        "image_type",
-                        # "manufacturer_names",
-                        # "model_names",
-                        "manufacturer_id",
-                        # "changelog",
-                        "checksum",
-                        # "min_hardware_version",
-                        # "max_hardware_version",
-                        # "min_current_file_version",
-                        # "max_current_file_version",
-                        # "release_notes",
-                        # "specificity",
-                    ],
-                },
-            }
-        },
-        "required": ["firmwares"],
-    }
-
-    def __init__(self, url: str, manufacturer_ids: list[int] | None = None):
-        super().__init__()
-        self.url = url
-        self.manufacturer_ids = manufacturer_ids
->>>>>>> 92e9746d
 
         for fw in index["firmwares"]:
             shared_kwargs = {
@@ -747,37 +541,10 @@
     async def _load_index(
         self, session: aiohttp.ClientSession
     ) -> typing.AsyncIterator[BaseOtaImageMetadata]:
-<<<<<<< HEAD
         index_text = await asyncio.get_running_loop().run_in_executor(
             None, self.index_file.read_text
         )
         index = json.loads(index_text)
-=======
-        async with session.get(self.url) as rsp:
-            index = await rsp.json()
-
-        jsonschema.validate(index, self.JSON_SCHEMA)
-
-        for fw in index["firmwares"]:
-            meta = RemoteOtaImageMetadata(  # type: ignore[call-arg]
-                file_version=fw["file_version"],
-                manufacturer_id=fw["manufacturer_id"],
-                image_type=fw["image_type"],
-                manufacturer_names=tuple(fw.get("manufacturer_names", [])),
-                model_names=tuple(fw.get("model_names", [])),
-                checksum=fw["checksum"],
-                file_size=fw["file_size"],
-                url=fw["binary_url"],
-                min_hardware_version=fw.get("min_hardware_version"),
-                max_hardware_version=fw.get("max_hardware_version"),
-                min_current_file_version=fw.get("min_current_file_version"),
-                max_current_file_version=fw.get("max_current_file_version"),
-                changelog=fw.get("changelog"),
-                release_notes=fw.get("release_notes"),
-                specificity=fw.get("specificity"),
-                source=f"Remote provider ({self.url})",
-            )
->>>>>>> 92e9746d
 
         for img in self._load_zigpy_index(index, index_root=self.index_file.parent):
             yield img.replace(source=f"Local zigpy provider ({self.index_file})")
@@ -789,122 +556,34 @@
         )
 
 
-<<<<<<< HEAD
-=======
-class AdvancedFileProvider(BaseOtaProvider):
-    def __init__(self, image_dir: pathlib.Path):
-        super().__init__()
-        self.image_dir = image_dir
->>>>>>> 92e9746d
 
 @register_provider
 class RemoteZigpyProvider(BaseZigpyProvider):
-    NAME = "zigpy"
-
-    async def _load_index(
-        self, session: aiohttp.ClientSession
-    ) -> typing.AsyncIterator[BaseOtaImageMetadata]:
-<<<<<<< HEAD
+    NAME = "zigpy_remote"
+
+    async def _load_index(
+        self, session: aiohttp.ClientSession
+    ) -> typing.AsyncIterator[BaseOtaImageMetadata]:
         async with session.get(self._url) as rsp:
             fw_lst = await rsp.json(content_type=None)
-=======
-        loop = asyncio.get_running_loop()
-
-        paths = await loop.run_in_executor(None, self.image_dir.rglob, "*")
-
-        async for chunk in zigpy.util.async_iterate_in_chunks(paths, chunk_size=100):
-            for path in chunk:
-                if not path.is_file():
-                    continue
-
-                data = await loop.run_in_executor(None, path.read_bytes)
-
-                try:
-                    image, _ = parse_ota_image(data)
-                except Exception as exc:
-                    LOGGER.debug("Failed to parse image %s: %r", path, exc)
-                    continue
-
-                # This protects against images being swapped out in the local filesystem
-                hasher = await loop.run_in_executor(None, hashlib.sha1, data)
-
-                yield LocalOtaImageMetadata(  # type: ignore[call-arg]
-                    path=path,
-                    file_version=image.header.file_version,
-                    manufacturer_id=image.header.manufacturer_id,
-                    image_type=image.header.image_type,
-                    checksum="sha1:" + hasher.hexdigest(),
-                    file_size=len(data),
-                    min_hardware_version=image.header.minimum_hardware_version,
-                    max_hardware_version=image.header.maximum_hardware_version,
-                    source=f"Advanced file provider ({self.image_dir})",
-                )
->>>>>>> 92e9746d
 
         jsonschema.validate(fw_lst, self.JSON_SCHEMA)
 
-<<<<<<< HEAD
         for img in self._load_zigpy_index(fw_lst):
             yield img.replace(source=f"Remote zigpy provider ({self._url})")
-=======
-def _load_z2m_index(
-    index: dict,
-    *,
-    index_root: pathlib.Path | None = None,
-    ssl_ctx: ssl.SSLContext | None = None,
-) -> typing.Iterator[LocalOtaImageMetadata | RemoteOtaImageMetadata]:
-    for obj in index:
-        shared_kwargs = {
-            "file_version": obj["fileVersion"],
-            "manufacturer_id": obj["manufacturerCode"],
-            "image_type": obj["imageType"],
-            "checksum": "sha512:" + obj["sha512"],
-            "file_size": obj["fileSize"],
-            "manufacturer_names": tuple(obj.get("manufacturerName", [])),
-            "model_names": tuple([obj["modelId"]] if "modelId" in obj else []),
-            "min_current_file_version": obj.get("minFileVersion"),
-            "max_current_file_version": obj.get("maxFileVersion"),
-            "source": "",  # Set in a subclass
-        }
-
-        if "path" in obj and index_root is not None:
-            yield LocalOtaImageMetadata(**shared_kwargs, path=index_root / obj["path"])  # type: ignore[call-arg]
-        else:
-            yield RemoteOtaImageMetadata(**shared_kwargs, url=obj["url"], ssl_ctx=ssl_ctx)  # type: ignore[call-arg]
->>>>>>> 92e9746d
 
 
 class BaseZ2MProvider(BaseOtaProvider):
-    JSON_SCHEMA = {
-        "type": "array",
-        "items": {
-            "type": "object",
-            "properties": {
-                "fileVersion": {"type": "integer"},
-                "fileSize": {"type": "integer"},
-                "manufacturerCode": {"type": "integer"},
-                "imageType": {"type": "integer"},
-                "sha512": {"type": "string", "pattern": "^[a-f0-9]{128}$"},
-                "url": {"type": "string", "format": "uri"},
-                "path": {"type": "string"},
-                "minFileVersion": {"type": "integer"},
-                "maxFileVersion": {"type": "integer"},
-                "manufacturerName": {"type": "array", "items": {"type": "string"}},
-                "modelId": {"type": "string"},
-            },
-            "required": [
-                "fileVersion",
-                "fileSize",
-                "manufacturerCode",
-                "imageType",
-                "sha512",
-                "url",
-            ],
-        },
-    }
+    JSON_SCHEMA = json_schemas.Z2M_SCHEMA
 
     @classmethod
-    def _load_z2m_index(cls, index: dict, *, index_root: pathlib.Path | None = None):
+    def _load_z2m_index(
+        cls,
+        index: dict,
+        *,
+        index_root: pathlib.Path | None = None,
+        ssl_ctx: ssl.SSLContext | None = None,
+    ) -> typing.Iterator[LocalOtaImageMetadata | RemoteOtaImageMetadata]:
         jsonschema.validate(index, cls.JSON_SCHEMA)
 
         for fw in index:
@@ -924,7 +603,7 @@
             if "path" in fw and index_root is not None:
                 yield LocalOtaImageMetadata(**shared_kwargs, path=index_root / fw["path"])  # type: ignore[call-arg]
             else:
-                yield RemoteOtaImageMetadata(**shared_kwargs, url=fw["url"])  # type: ignore[call-arg]
+                yield RemoteOtaImageMetadata(**shared_kwargs, url=fw["url"], ssl_ctx=ssl_ctx)  # type: ignore[call-arg]
 
 
 @register_provider
@@ -954,11 +633,11 @@
 
 @register_provider
 class RemoteZ2MProvider(BaseZ2MProvider):
-<<<<<<< HEAD
     NAME = "z2m"
     DEFAULT_URL = (
         "https://raw.githubusercontent.com/Koenkk/zigbee-OTA/master/index.json"
-=======
+    )
+
     # `openssl s_client -connect otau.meethue.com:443 -showcerts`
     SSL_CTX = ssl.create_default_context()
     SSL_CTX.load_verify_locations(
@@ -975,7 +654,6 @@
 IQDcGfyXaUl5hjr5YE8m2piXhMcDzHTNbO1RvGgz4r9IswIgFTTw/R85KyfIiW+E
 clwJRVSsq8EApeFREenCkRM0EIk=
 -----END CERTIFICATE-----"""
->>>>>>> 92e9746d
     )
 
     def __init__(self, url: str):
@@ -1005,40 +683,38 @@
     ) -> typing.AsyncIterator[BaseOtaImageMetadata]:
         loop = asyncio.get_running_loop()
 
-        for path in self.path.rglob("*"):
-            if not path.is_file():
-                continue
-
-            data = await loop.run_in_executor(None, path.read_bytes)
-
-            try:
-                image, _ = parse_ota_image(data)
-            except Exception as exc:
-                LOGGER.debug("Failed to parse image %s: %r", path, exc)
-                continue
-
-            # This protects against images being swapped out in the local filesystem
-            hasher = await loop.run_in_executor(None, hashlib.sha1, data)
-
-            yield LocalOtaImageMetadata(  # type: ignore[call-arg]
-                path=path,
-                file_version=image.header.file_version,
-                manufacturer_id=image.header.manufacturer_id,
-                image_type=image.header.image_type,
-                checksum="sha1:" + hasher.hexdigest(),
-                file_size=len(data),
-                min_hardware_version=image.header.minimum_hardware_version,
-                max_hardware_version=image.header.maximum_hardware_version,
-                source=f"Advanced file provider ({self.path})",
-            )
-
-<<<<<<< HEAD
+        paths = await loop.run_in_executor(None, self.path.rglob, "*")
+
+        async for chunk in zigpy.util.async_iterate_in_chunks(paths, chunk_size=100):
+            for path in chunk:
+                if not path.is_file():
+                    continue
+
+                data = await loop.run_in_executor(None, path.read_bytes)
+
+                try:
+                    image, _ = parse_ota_image(data)
+                except Exception as exc:
+                    LOGGER.debug("Failed to parse image %s: %r", path, exc)
+                    continue
+
+                # This protects against images being swapped out in the local filesystem
+                hasher = await loop.run_in_executor(None, hashlib.sha1, data)
+
+                yield LocalOtaImageMetadata(  # type: ignore[call-arg]
+                    path=path,
+                    file_version=image.header.file_version,
+                    manufacturer_id=image.header.manufacturer_id,
+                    image_type=image.header.image_type,
+                    checksum="sha1:" + hasher.hexdigest(),
+                    file_size=len(data),
+                    min_hardware_version=image.header.minimum_hardware_version,
+                    max_hardware_version=image.header.maximum_hardware_version,
+                    source=f"Advanced file provider ({self.path})",
+                )
+
     def __eq__(self, other: object) -> bool:
         return (
             super() == other
             and self.path == other.path
-        )
-=======
-        for img in _load_z2m_index(fw_lst, ssl_ctx=self.SSL_CTX):
-            yield img.replace(source=f"Remote Z2M provider ({self.url})")
->>>>>>> 92e9746d
+        )